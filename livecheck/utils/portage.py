from ast import Dict
from collections.abc import Iterator, Sequence
from functools import cmp_to_key, lru_cache
from pathlib import Path
import logging
import os
<<<<<<< HEAD
from typing import List
=======
import re
>>>>>>> 698c0909

from portage.versions import catpkgsplit, vercmp, pkgcmp
import portage

__all__ = ('P', 'catpkg_catpkgsplit', 'find_highest_match_ebuild_path', 'get_first_src_uri',
           'get_highest_matches', 'get_highest_matches2', 'sort_by_v',
           'get_repository_root_if_inside', 'compare_versions', 'sanitize_version')

P = portage.db[portage.root]['porttree'].dbapi
logger = logging.getLogger(__name__)


def sort_by_v(a: str, b: str) -> int:
    cp_a, _cat_a, _pkg_b, version_a = catpkg_catpkgsplit(a)
    cp_b, _cat_b, _pkg_b, version_b = catpkg_catpkgsplit(b)
    if cp_a == cp_b:
        if version_a == version_b:
            return 0
        # Sort descending. First is taken with unique_justseen
        logger.debug(
            'Found multiple ebuilds of %s. Only the highest version ebuild will be considered.',
            cp_a,
        )
        return vercmp(version_b, version_a, silent=0) or 0
    return cp_a < cp_b


def get_highest_matches(search_dir: str, repo_root: str) -> List[str]:
    result = {}
    for path in Path(search_dir).glob('**/*.ebuild'):
        dn = path.parent
        name = f'{dn.parent.name}/{dn.name}'
        if matches := P.xmatch('match-all', name):
            for m in matches:
                if P.findname2(m)[1] == repo_root:
                    cp_a, _, _, version_a = catpkg_catpkgsplit(m)
                    if '9999' in version_a or not cp_a or not version_a:
                        continue
                    if cp_a in result:
                        if vercmp(version_a, result[cp_a]):
                            result[cp_a] = version_a
                    else:
                        result[cp_a] = version_a

    return [f"{cp}-{version}" for cp, version in result.items()]


def get_highest_matches2(names: Sequence[str], repo_root: str) -> List[str]:
    result = {}
    for name in names:
        if matches := P.xmatch('match-all', name):
            for m in matches:
                if P.findname2(m)[1] == repo_root:
                    cp_a, _, _, version_a = catpkg_catpkgsplit(m)
                    if '9999' in version_a or not cp_a or not version_a:
                        continue
                    if cp_a in result:
                        if vercmp(version_a, result[cp_a]):
                            result[cp_a] = version_a
                    else:
                        result[cp_a] = version_a

    return [f"{cp}-{version}" for cp, version in result.items()]


def get_3rd_of_4(tup: tuple[str, str] | tuple[str, str, str] | tuple[str, str, str, str]) -> str:
    match tup:
        case (_x, _y, z, _w):
            return z
        case _:
            raise TypeError


def find_highest_match_ebuild_path(input_atom: str, search_dir: str) -> str:
    """
    Given a catpkg string and search directory, finds the highest version matching ebuild file path.

    Parameters
    ----------
    input_atom : str
        Atom string.

    search_dir : str
        Path to search.

    Returns
    -------
    str
        The ebuild file path. This will raise ``IndexError`` otherwise.
    """
    def cmp(a: tuple[str, str], b: tuple[str, str]) -> int:
        return vercmp(get_3rd_of_4(catpkgsplit(a[1])), get_3rd_of_4(catpkgsplit(b[1]))) or 0

    items: list[tuple[str, str]] = []
    for atom in P.match(input_atom):
        ebuild_path, tree = P.findname2(atom)
        if ebuild_path and tree == search_dir:
            items.append((ebuild_path, atom))
    return sorted(items, key=cmp_to_key(cmp))[-1][0]


@lru_cache
def catpkg_catpkgsplit(atom: str) -> tuple[str, str, str, str]:
    """
    Split an atom string. This function always returns a four-string tuple.

    Parameters
    ----------
    atom : str
        String to split.

    Returns
    -------
    tuple[str, str, str, str]
        Tuple consisting of four strings.
    """
    result = catpkgsplit(atom)
    match result:
        case [cat, pkg, ebuild_version]:
            return f'{cat}/{pkg}', cat, pkg, ebuild_version
        case [cat, pkg, ebuild_version, revision]:
            if revision != 'r0':
                return f'{cat}/{pkg}', cat, pkg, ebuild_version + '-' + revision
            else:
                return f'{cat}/{pkg}', cat, pkg, ebuild_version
        case _:
            raise ValueError(result)


def get_first_src_uri(match: str, search_dir: str | None = None) -> str:
    for uri in P.aux_get(match, ['SRC_URI'], mytree=search_dir):
        for line in uri.split():
            if line.startswith(('http://', 'https://')):
                return line
    return ''


def get_repository_root_if_inside(directory: str) -> tuple[str, str]:
    # Get Portage configuration
    settings = portage.config(clone=portage.settings)

    # Get repositories from the settings object
    repos = settings['PORTDIR_OVERLAY'].split() + [settings['PORTDIR']]

    # Normalize the directory path to check
    directory = os.path.abspath(directory) + "/"
    selected_repo_root = ''
    selected_repo_name = ''

    # Check each repository
    for repo_root in repos:
        if os.path.isdir(repo_root):
            repo_root = os.path.abspath(repo_root)
            # Check if the directory is inside the repository root
            if directory.startswith(repo_root + "/"):
                # Select the most specific repository (deepest path)
                if selected_repo_root is None or len(repo_root) > len(selected_repo_root):
                    selected_repo_root = repo_root
                    selected_repo_name = os.path.basename(repo_root)

    if '/local/' in directory and not '/local/' in selected_repo_root:
        return '', ''

    # Return the most specific repository root, if found
    return selected_repo_root, selected_repo_name


def is_hash(str: str) -> bool:
    pattern = {
        'MD5': r'[0-9a-f]{32}',
        'SHA1': r'[0-9a-f]{40}',
        'SHA256': r'[0-9a-f]{64}',
        'SHA512': r'[0-9a-f]{128}',
    }
    for _, value in pattern.items():
        if re.match(value, str):
            return True
    return False


def is_version_development(version: str) -> bool:
    if re.search(r'(alpha|beta|pre|dev|rc)', version, re.IGNORECASE):
        return True
    return False


# Sanitize version to Gentoo Ebuild format
# info: https://dev.gentoo.org/~gokturk/devmanual/pr65/ebuild-writing/file-format/index.html
def sanitize_version(version: str) -> str:
    if not version:
        return '0'

    # Force convert version to string to fix version like 1.8
    version = str(version)

    if is_hash(version):
        return version

    # remove initial "2-" found in dev-libs/libpcre2, net-analyzer/barnyard2, etc..
    if version.startswith('2-'):
        version = version[2:]

    version = re.sub(r'(\d)_(\d)', r'\1.\2', version)
    pattern = r"(\d+(\.\d+)*[a-z]?(_(alpha|beta|pre|rc|p)\d*)*(-r\d+)?)"

    match = re.search(pattern, version, re.IGNORECASE)

    if match:
        if match.group(1) != version:
            logger.debug(f'Version {version} sanitized to {match.group(1)}')
        return match.group(1)
    else:
        return version


def compare_versions(old: str, new: str) -> bool:
    if is_hash(old) and is_hash(new):
        return old != new

    # check if is a beta, alpa, pre or rc version and not accept this version
    if is_version_development(new):
        logger.debug(f'Not permitted development version {new}')
        return False

    return vercmp(sanitize_version(new), sanitize_version(old), silent=0) == -1<|MERGE_RESOLUTION|>--- conflicted
+++ resolved
@@ -4,11 +4,8 @@
 from pathlib import Path
 import logging
 import os
-<<<<<<< HEAD
 from typing import List
-=======
 import re
->>>>>>> 698c0909
 
 from portage.versions import catpkgsplit, vercmp, pkgcmp
 import portage
